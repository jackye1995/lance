--- conflicted
+++ resolved
@@ -340,130 +340,6 @@
     Ok(String::from(pstr))
 }
 
-<<<<<<< HEAD
-=======
-/// Infer schema from tfrecord file
-///
-/// Parameters
-/// ----------
-/// uri: str
-///     URI of the tfrecord file
-/// tensor_features: Optional[List[str]]
-///     Names of features that should be treated as tensors. Currently only
-///     fixed-shape tensors are supported.
-/// string_features: Optional[List[str]]
-///     Names of features that should be treated as strings. Otherwise they
-///     will be treated as binary.
-/// batch_size: Optional[int], default None
-///     Number of records to read to infer the schema. If None, will read the
-///    entire file.
-///
-/// Returns
-/// -------
-/// pyarrow.Schema
-///     An Arrow schema inferred from the tfrecord file. The schema is
-///     alphabetically sorted by field names, since TFRecord doesn't have
-///     a concept of field order.
-#[pyfunction]
-#[pyo3(signature = (uri, *, tensor_features = None, string_features = None, num_rows = None))]
-fn infer_tfrecord_schema(
-    uri: &str,
-    tensor_features: Option<Vec<String>>,
-    string_features: Option<Vec<String>>,
-    num_rows: Option<usize>,
-) -> PyResult<PyArrowType<ArrowSchema>> {
-    let tensor_features = tensor_features.unwrap_or_default();
-    let tensor_features = tensor_features
-        .iter()
-        .map(|s| s.as_str())
-        .collect::<Vec<_>>();
-    let string_features = string_features.unwrap_or_default();
-    let string_features = string_features
-        .iter()
-        .map(|s| s.as_str())
-        .collect::<Vec<_>>();
-    let schema = rt()
-        .runtime
-        .block_on(::lance::utils::tfrecord::infer_tfrecord_schema(
-            uri,
-            &tensor_features,
-            &string_features,
-            num_rows,
-        ))
-        .map_err(|err| PyIOError::new_err(err.to_string()))?;
-    Ok(PyArrowType(schema))
-}
-
-/// Read tfrecord file as an Arrow stream
-///
-/// Parameters
-/// ----------
-/// uri: str
-///     URI of the tfrecord file
-/// schema: pyarrow.Schema
-///     Arrow schema of the tfrecord file. Use :py:func:`infer_tfrecord_schema`
-///     to infer the schema. The schema is allowed to be a subset of fields; the
-///     reader will only parse the fields that are present in the schema.
-/// batch_size: int, default 10k
-///     Number of records to read per batch.
-///
-/// Returns
-/// -------
-/// pyarrow.RecordBatchReader
-///     An Arrow reader, which can be passed directly to
-///     :py:func:`lance.write_dataset`. The output schema will match the schema
-///     provided, including field order.
-#[pyfunction]
-#[pyo3(signature = (uri, schema, *, batch_size = 10_000))]
-fn read_tfrecord(
-    uri: String,
-    schema: PyArrowType<ArrowSchema>,
-    batch_size: usize,
-) -> PyResult<PyArrowType<ArrowArrayStreamReader>> {
-    let schema = Arc::new(schema.0);
-
-    let (init_sender, init_receiver) = std::sync::mpsc::channel::<Result<(), ::lance::Error>>();
-    let (batch_sender, batch_receiver) =
-        std::sync::mpsc::channel::<std::result::Result<RecordBatch, ArrowError>>();
-
-    let schema_ref = schema.clone();
-    rt().spawn_background(None, async move {
-        let mut stream =
-            match ::lance::utils::tfrecord::read_tfrecord(&uri, schema_ref, Some(batch_size)).await
-            {
-                Ok(stream) => {
-                    init_sender.send(Ok(())).unwrap();
-                    stream
-                }
-                Err(err) => {
-                    init_sender.send(Err(err)).unwrap();
-                    return;
-                }
-            };
-
-        while let Some(batch) = stream.next().await {
-            let batch = batch.map_err(|err| ArrowError::ExternalError(Box::new(err)));
-            batch_sender.send(batch).unwrap();
-        }
-    });
-
-    // Verify initialization happened successfully
-    init_receiver.recv().unwrap().map_err(|err| {
-        PyIOError::new_err(format!("Failed to initialize tfrecord reader: {}", err))
-    })?;
-
-    let batch_reader = RecordBatchIterator::new(batch_receiver, schema);
-
-    // TODO: this should be handled by upstream
-    let stream = FFI_ArrowArrayStream::new(Box::new(batch_reader));
-    let stream_reader = ArrowArrayStreamReader::try_new(stream).map_err(|err| {
-        PyValueError::new_err(format!("Failed to export record batch reader: {}", err))
-    })?;
-
-    Ok(PyArrowType(stream_reader))
-}
-
->>>>>>> b7c8393a
 #[pyfunction]
 #[pyo3(signature = (dataset,))]
 fn manifest_needs_migration(dataset: &Bound<'_, PyAny>) -> PyResult<bool> {
